--- conflicted
+++ resolved
@@ -1,10 +1,3 @@
-<<<<<<< HEAD
-lutris (0.5.0-alpha) bionic; urgency=medium
-
-  * Experimental packages
-
- -- Mathieu Comandon <strycore@gmail.com>  Tue, 31 Jul 2018 19:23:31 -0700
-=======
 lutris (0.4.23) bionic; urgency=medium
 
   * Prevent monitor from quitting games that open a 2nd process
@@ -83,7 +76,6 @@
   * Prepend additional system paths to runtime
 
  -- Mathieu Comandon <strycore@gmail.com>  Tue, 04 Sep 2018 18:48:52 -0700
->>>>>>> 5033bcfc
 
 lutris (0.4.18) bionic; urgency=medium
 
