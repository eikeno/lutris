import os
import json
import urllib.request
import urllib.parse
import urllib.error
import socket

from lutris import settings
from lutris.util import http
from lutris.util.log import logger


API_KEY_FILE_PATH = os.path.join(settings.CACHE_DIR, 'auth-token')


def read_api_key():
    if not os.path.exists(API_KEY_FILE_PATH):
        return
    with open(API_KEY_FILE_PATH, 'r') as token_file:
        api_string = token_file.read()
    username, token = api_string.split(":")
    return {
        'token': token,
        'username': username
    }


def connect(username, password):
<<<<<<< HEAD
    credentials = urllib.parse.urlencode({'username': username,
                                          'password': password})
=======
    credentials = urllib.urlencode({'username': username,
                                    'password': password})
>>>>>>> c2805a20
    login_url = settings.SITE_URL + "api/accounts/token"
    try:
        request = urllib.request.urlopen(login_url, credentials, 10)
    except (socket.timeout, urllib.error.URLError) as ex:
        logger.error("Unable to connect to server (%s): %s", login_url, ex)
        return False
    response = json.loads(request.read())
    if 'token' in response:
        token = response['token']
        with open(API_KEY_FILE_PATH, "w") as token_file:
            token_file.write(":".join((username, token)))
        return response['token']
    return False


def disconnect():
    if not os.path.exists(API_KEY_FILE_PATH):
        return
    os.remove(API_KEY_FILE_PATH)


def get_library():
    """Return the remote library as a list of dicts."""
    logger.debug("Fetching game library")
    credentials = read_api_key()
    if not credentials:
        return []
    username = credentials["username"]
<<<<<<< HEAD
    api_key = credentials["token"]
    url = settings.SITE_URL + "api/v1/library/%s/" % username
    params = urllib.parse.urlencode({'api_key': api_key, 'username': username,
                                     'format': 'json'})
    response = http.download_json(url, params)
    return response['games'] if response else []
=======
    token = credentials["token"]
    url = settings.SITE_URL + "api/games/library/%s" % username
    headers = {'Authorization': 'Token ' + token}
    request = http.Request(url, headers=headers)
    response = request.get()
    response_data = response.json
    if response_data:
        return response_data['games']
    else:
        return []
>>>>>>> c2805a20


# TODO: use it when switched API to DRF
def get_games(slugs):
    """Return remote games from a list of slugs.

    :rtype: list of dicts"""
    logger.debug("Fetching game set")
    game_set = ';'.join(slugs)
    url = settings.SITE_URL + "api/game/%s/" % game_set
    return http.download_json(url, params="?format=json")['objects']


def get_runners(runner_name):
    api_url = settings.SITE_URL + "api/runners/" + runner_name
    response = http.Request(api_url).get()
    return response.json<|MERGE_RESOLUTION|>--- conflicted
+++ resolved
@@ -26,13 +26,8 @@
 
 
 def connect(username, password):
-<<<<<<< HEAD
     credentials = urllib.parse.urlencode({'username': username,
                                           'password': password})
-=======
-    credentials = urllib.urlencode({'username': username,
-                                    'password': password})
->>>>>>> c2805a20
     login_url = settings.SITE_URL + "api/accounts/token"
     try:
         request = urllib.request.urlopen(login_url, credentials, 10)
@@ -61,14 +56,6 @@
     if not credentials:
         return []
     username = credentials["username"]
-<<<<<<< HEAD
-    api_key = credentials["token"]
-    url = settings.SITE_URL + "api/v1/library/%s/" % username
-    params = urllib.parse.urlencode({'api_key': api_key, 'username': username,
-                                     'format': 'json'})
-    response = http.download_json(url, params)
-    return response['games'] if response else []
-=======
     token = credentials["token"]
     url = settings.SITE_URL + "api/games/library/%s" % username
     headers = {'Authorization': 'Token ' + token}
@@ -79,7 +66,6 @@
         return response_data['games']
     else:
         return []
->>>>>>> c2805a20
 
 
 # TODO: use it when switched API to DRF
