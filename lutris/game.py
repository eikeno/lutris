--- conflicted
+++ resolved
@@ -18,12 +18,8 @@
 from lutris.command import MonitoredCommand
 from lutris.gui import dialogs
 from lutris.util.timer import Timer
-<<<<<<< HEAD
 from lutris.util.linux import LINUX_SYSTEM
-from lutris.discord import Presence
-=======
 from lutris.discord import DiscordPresence
->>>>>>> 599fedb1
 from lutris.settings import DEFAULT_DISCORD_CLIENT_ID
 
 HEARTBEAT_DELAY = 2000
