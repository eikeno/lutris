"""Runner loaders"""

__all__ = [
    "atari800",
    "cemu",
    "dolphin",
    "dosbox",
    "duckstation",
    "easyrpg",
    "flatpak",
    "fsuae",
    "hatari",
    "jzintv",
    "libretro",
    "linux",
    "mame",
    "mednafen",
    "mupen64plus",
<<<<<<< HEAD
    "dolphin",
    "ryujinx",
    "yuzu",
    "cemu",
    "azahar",
    # Sony
    "duckstation",
=======
    "o2em",
    "osmose",
>>>>>>> ff961dae
    "pcsx2",
    "pico8",
    "redream",
    "reicast",
    "rpcs3",
    "ryujinx",
    "scummvm",
    "snes9x",
    "steam",
    "vice",
    "vita3k",
    "web",
    "wine",
    "xemu",
    "yuzu",
    "zdoom",
]

from lutris.exceptions import LutrisError, MisconfigurationError

ADDON_RUNNERS = {}
_cached_runner_human_names = {}


class InvalidRunnerError(MisconfigurationError):
    """Raise if a runner name is used that is not known to Lutris."""


class RunnerInstallationError(LutrisError):
    """Raised if the attempt to install a runner fails, perhaps because
    of invalid data from a server."""


class NonInstallableRunnerError(LutrisError):
    """Raised if installed a runner that Lutris cannot install, like Flatpak.
    These must be installed separately."""


def get_runner_module(runner_name):
    if not is_valid_runner_name(runner_name):
        raise InvalidRunnerError("Invalid runner name '%s'" % runner_name)
    module = __import__("lutris.runners.%s" % runner_name, globals(), locals(), [runner_name], 0)
    if not module:
        raise InvalidRunnerError("Runner module for '%s' could not be imported." % runner_name)
    return module


def import_runner(runner_name):
    """Dynamically import a runner class."""
    if runner_name in ADDON_RUNNERS:
        return ADDON_RUNNERS[runner_name]

    runner_module = get_runner_module(runner_name)
    return getattr(runner_module, runner_name)


def import_task(runner, task):
    """Return a runner task."""
    runner_module = get_runner_module(runner)
    return getattr(runner_module, task)


def get_installed(sort=True):
    """Return a list of installed runners (class instances)."""
    installed = []
    for runner_name in __all__:
        runner = import_runner(runner_name)()
        if runner.is_installed():
            installed.append(runner)
    return sorted(installed) if sort else installed


def inject_runners(runners):
    for runner_name in runners:
        if runner_name not in __all__:
            ADDON_RUNNERS[runner_name] = runners[runner_name]
            __all__.append(runner_name)
    _cached_runner_human_names.clear()


def get_runner_names():
    return __all__


def is_valid_runner_name(runner_name: str) -> bool:
    return runner_name in __all__


def get_runner_human_name(runner_name):
    """Returns a human-readable name for a runner; as a convenience, if the name
    is falsy (None or blank) this returns an empty string. Provides caching for the
    names."""
    if runner_name:
        if runner_name not in _cached_runner_human_names:
            try:
                _cached_runner_human_names[runner_name] = import_runner(runner_name)().human_name
            except InvalidRunnerError:
                _cached_runner_human_names[runner_name] = runner_name  # an obsolete runner
        return _cached_runner_human_names[runner_name]

    return ""<|MERGE_RESOLUTION|>--- conflicted
+++ resolved
@@ -2,6 +2,7 @@
 
 __all__ = [
     "atari800",
+    "azahar",
     "cemu",
     "dolphin",
     "dosbox",
@@ -16,18 +17,8 @@
     "mame",
     "mednafen",
     "mupen64plus",
-<<<<<<< HEAD
-    "dolphin",
-    "ryujinx",
-    "yuzu",
-    "cemu",
-    "azahar",
-    # Sony
-    "duckstation",
-=======
     "o2em",
     "osmose",
->>>>>>> ff961dae
     "pcsx2",
     "pico8",
     "redream",
