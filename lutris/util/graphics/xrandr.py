--- conflicted
+++ resolved
@@ -77,12 +77,8 @@
     for output in get_outputs():
         if output.name != display:
             logger.info("Turning off %s", output[0])
-<<<<<<< HEAD
-            subprocess.Popen([LINUX_SYSTEM.get("xrandr"), "--output", output.name, "--off"])
-=======
-            with subprocess.Popen(["xrandr", "--output", output.name, "--off"]) as xrandr:
+            with subprocess.Popen([LINUX_SYSTEM.get("xrandr"), "--output", output.name, "--off"]) as xrandr:
                 xrandr.communicate()
->>>>>>> 98bc0a9c
 
 
 def get_resolutions():
@@ -117,12 +113,9 @@
             logger.warning("Resolution %s doesn't exist.", resolution)
         else:
             logger.info("Changing resolution to %s", resolution)
-<<<<<<< HEAD
-            subprocess.Popen([LINUX_SYSTEM.get("xrandr"), "-s", resolution])
-=======
-            with subprocess.Popen(["xrandr", "-s", resolution]) as xrandr:
+            with subprocess.Popen([LINUX_SYSTEM.get("xrandr"), "-s", resolution]) as xrandr:
                 xrandr.communicate()
->>>>>>> 98bc0a9c
+
     else:
         for display in resolution:
             logger.debug("Switching to %s on %s", display.mode, display.name)
