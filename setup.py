<<<<<<< HEAD
#!/usr/bin/python
=======
#!/usr/bin/python2
# -*- Mode: Python; coding: utf-8; indent-tabs-mode: nil; tab-width: 4 -*-
#
#  This program is free software: you can redistribute it and/or modify
#  it under the terms of the GNU General Public License version 3 as
#  published by the Free Software Foundation.
#
#  This program is distributed in the hope that it will be useful,
#  but WITHOUT ANY WARRANTY; without even the implied warranty of
#  MERCHANTABILITY or FITNESS FOR A PARTICULAR PURPOSE.  See the
#  GNU General Public License for more details.
#
#  You should have received a copy of the GNU General Public License
#  along with this program.  If not, see <http://www.gnu.org/licenses/>.
#

>>>>>>> ab2a7bcf
import os
from distutils.core import setup
from lutris.settings import VERSION

data_files = []

for directory, _, filenames in os.walk(u'share'):
    dest = directory[6:]
    if filenames:
        files = []
        for filename in filenames:
            filename = os.path.join(directory, filename)
            files.append(filename)
        data_files.append((os.path.join('share', dest), files))


setup(
    name='lutris',
    version=VERSION,
    license='GPL-3',
    author='Mathieu Comandon',
    author_email='strider@strycore.com',
    packages=['lutris', 'lutris.gui', 'lutris.util', 'lutris.runners',
              'lutris.installer', 'lutris.migrations'],
    scripts=['bin/lutris'],
    data_files=data_files,
    # FIXME: find a way to install dependencies
    # install_requires=['PyYAML', 'PyGObject'],
    url='https://lutris.net',
    description='Install and play any video game on Linux',
    long_description="""Lutris is a gaming platform for GNU/Linux. It's goal is
    to make gaming on Linux as easy as possible by taking care of installing
    and setting up the game for the user. The only thing you have to do is play
    the game. It aims to support every game that is playable on Linux.""",
    classifiers=[
        'Development Status :: 5 - Production/Stable',
        'Intended Audience :: End Users/Desktop',
        'License :: OSI Approved :: GNU General Public License v3 or later (GPLv3+)',
        'Programming Language :: Python',
        'Operating System :: Linux',
        'Topic :: Games/Entertainment'
    ],
)<|MERGE_RESOLUTION|>--- conflicted
+++ resolved
@@ -1,23 +1,4 @@
-<<<<<<< HEAD
-#!/usr/bin/python
-=======
-#!/usr/bin/python2
-# -*- Mode: Python; coding: utf-8; indent-tabs-mode: nil; tab-width: 4 -*-
-#
-#  This program is free software: you can redistribute it and/or modify
-#  it under the terms of the GNU General Public License version 3 as
-#  published by the Free Software Foundation.
-#
-#  This program is distributed in the hope that it will be useful,
-#  but WITHOUT ANY WARRANTY; without even the implied warranty of
-#  MERCHANTABILITY or FITNESS FOR A PARTICULAR PURPOSE.  See the
-#  GNU General Public License for more details.
-#
-#  You should have received a copy of the GNU General Public License
-#  along with this program.  If not, see <http://www.gnu.org/licenses/>.
-#
-
->>>>>>> ab2a7bcf
+#!/usr/bin/python3
 import os
 from distutils.core import setup
 from lutris.settings import VERSION
