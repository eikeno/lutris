--- conflicted
+++ resolved
@@ -3,11 +3,7 @@
 .project
 .pydevproject
 .settings
-<<<<<<< HEAD
+.ropeproject
 tags
 .ropeproject
-=======
-.ropeproject
-tags
-*.pyc
->>>>>>> cc697348
+*.pyc